/* eslint-disable */
import './styles.scss'

import { TiptapCollabProvider } from '@hocuspocus/provider'
import CharacterCount from '@tiptap/extension-character-count'
import Collaboration from '@tiptap/extension-collaboration'
import CollaborationCursor from '@tiptap/extension-collaboration-cursor'
import Highlight from '@tiptap/extension-highlight'
import TaskItem from '@tiptap/extension-task-item'
import TaskList from '@tiptap/extension-task-list'
import { EditorContent, useEditor } from '@tiptap/react'
import StarterKit from '@tiptap/starter-kit'
import React, {
  useCallback, useEffect,
  useState,
} from 'react'
import * as Y from 'yjs'

import { variables } from '../../../variables.js'
import MenuBar from './MenuBar.jsx'

const content = `
  <h1>Hello <s>World</s> Tiptap!</h1>
  <p>Build the next <mark>gold standard in content editing</mark> experiences that your competitors can´t match.</p>
`

const colors = ['#958DF1', '#F98181', '#FBBC88', '#FAF594', '#70CFF8', '#94FADB', '#B9F18D']
const names = [
  'Lea Thompson',
  'Cyndi Lauper',
  'Tom Cruise',
  'Madonna',
  'Jerry Hall',
  'Joan Collins',
  'Winona Ryder',
  'Christina Applegate',
  'Alyssa Milano',
  'Molly Ringwald',
  'Ally Sheedy',
  'Debbie Harry',
  'Olivia Newton-John',
  'Elton John',
  'Michael J. Fox',
  'Axl Rose',
  'Emilio Estevez',
  'Ralph Macchio',
  'Rob Lowe',
  'Jennifer Grey',
  'Mickey Rourke',
  'John Cusack',
  'Matthew Broderick',
  'Justine Bateman',
  'Lisa Bonet',
]

const getRandomElement = list => list[Math.floor(Math.random() * list.length)]

const getRandomRoom = () => {
  const roomNumbers = variables.collabRooms?.trim()?.split(',') ?? [10, 11, 12]

  return getRandomElement(roomNumbers.map(number => `rooms.${number}`))
}
const getRandomColor = () => getRandomElement(colors)
const getRandomName = () => getRandomElement(names)

const room = getRandomRoom()

const ydoc = new Y.Doc()
const websocketProvider = new TiptapCollabProvider({
  appId: '7j9y6m10',
  name: room,
  document: ydoc,
})

const getInitialUser = () => {
  return JSON.parse(localStorage.getItem('currentUser')) || {
    name: getRandomName(),
    color: getRandomColor(),
  }
}

export default () => {
  const [status, setStatus] = useState('connecting')
  const [currentUser, setCurrentUser] = useState(getInitialUser)

  const editor = useEditor({
    content,
    extensions: [
      StarterKit.configure({
        history: true,
      }),
      Highlight,
      TaskList,
      TaskItem,
      CharacterCount.configure({
        limit: 10000,
      }),
      /* Collaboration.configure({
        document: ydoc,
      }),
      CollaborationCursor.configure({
        provider: websocketProvider,
      }), */
    ],
  })

  useEffect(() => {
    // Update status changes
    websocketProvider.on('status', event => {
      setStatus(event.status)
    })
  }, [])

  // Save current user to localStorage and emit to editor
  useEffect(() => {
    if (editor && currentUser) {
      localStorage.setItem('currentUser', JSON.stringify(currentUser))
      // editor.chain().focus().updateUser(currentUser).run()
    }
  }, [editor, currentUser])

  const setName = useCallback(() => {
    const name = (window.prompt('Name') || '').trim().substring(0, 32)

    if (name) {
      return setCurrentUser({ ...currentUser, name })
    }
  }, [currentUser])

  return (
    <div className="editor">
      {editor && <MenuBar editor={editor} />}
      <EditorContent className="editor__content" editor={editor} />
<<<<<<< HEAD
      {/* <div className="editor__footer">
=======
      <div className="editor__footer">
>>>>>>> c4e655fb
        <div className={`editor__status editor__status--${status}`}>
          {status === 'connected'
            ? `${editor.storage.collaborationCursor.users.length} user${editor.storage.collaborationCursor.users.length === 1 ? '' : 's'} online in ${room}`
            : 'offline'}
<<<<<<< HEAD
        </div>
        <div className="editor__name">
          <button onClick={setName}>{currentUser.name}</button>
        </div>
      </div> */}
=======
        </div>
        <div className="editor__name">
          <button onClick={setName}>{currentUser.name}</button>
        </div>
      </div>
>>>>>>> c4e655fb
    </div>
  )
}<|MERGE_RESOLUTION|>--- conflicted
+++ resolved
@@ -1,4 +1,3 @@
-/* eslint-disable */
 import './styles.scss'
 
 import { TiptapCollabProvider } from '@hocuspocus/provider'
@@ -16,13 +15,8 @@
 } from 'react'
 import * as Y from 'yjs'
 
-import { variables } from '../../../variables.js'
-import MenuBar from './MenuBar.jsx'
-
-const content = `
-  <h1>Hello <s>World</s> Tiptap!</h1>
-  <p>Build the next <mark>gold standard in content editing</mark> experiences that your competitors can´t match.</p>
-`
+import { variables } from '../../../variables'
+import MenuBar from './MenuBar'
 
 const colors = ['#958DF1', '#F98181', '#FBBC88', '#FAF594', '#70CFF8', '#94FADB', '#B9F18D']
 const names = [
@@ -84,10 +78,9 @@
   const [currentUser, setCurrentUser] = useState(getInitialUser)
 
   const editor = useEditor({
-    content,
     extensions: [
       StarterKit.configure({
-        history: true,
+        history: false,
       }),
       Highlight,
       TaskList,
@@ -95,12 +88,12 @@
       CharacterCount.configure({
         limit: 10000,
       }),
-      /* Collaboration.configure({
+      Collaboration.configure({
         document: ydoc,
       }),
       CollaborationCursor.configure({
         provider: websocketProvider,
-      }), */
+      }),
     ],
   })
 
@@ -115,7 +108,7 @@
   useEffect(() => {
     if (editor && currentUser) {
       localStorage.setItem('currentUser', JSON.stringify(currentUser))
-      // editor.chain().focus().updateUser(currentUser).run()
+      editor.chain().focus().updateUser(currentUser).run()
     }
   }, [editor, currentUser])
 
@@ -131,28 +124,16 @@
     <div className="editor">
       {editor && <MenuBar editor={editor} />}
       <EditorContent className="editor__content" editor={editor} />
-<<<<<<< HEAD
-      {/* <div className="editor__footer">
-=======
       <div className="editor__footer">
->>>>>>> c4e655fb
         <div className={`editor__status editor__status--${status}`}>
           {status === 'connected'
             ? `${editor.storage.collaborationCursor.users.length} user${editor.storage.collaborationCursor.users.length === 1 ? '' : 's'} online in ${room}`
             : 'offline'}
-<<<<<<< HEAD
-        </div>
-        <div className="editor__name">
-          <button onClick={setName}>{currentUser.name}</button>
-        </div>
-      </div> */}
-=======
         </div>
         <div className="editor__name">
           <button onClick={setName}>{currentUser.name}</button>
         </div>
       </div>
->>>>>>> c4e655fb
     </div>
   )
 }