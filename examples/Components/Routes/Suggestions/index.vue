<template>
	<div>

		<div class="editor">
			<editor-content class="editor__content" :editor="editor" />
		</div>

		<div class="suggestion-list" v-show="showSuggestions" ref="suggestions">
			<template v-if="hasResults">
				<div
					v-for="(user, index) in filteredUsers"
					:key="user.id"
					class="suggestion-list__item"
					:class="{ 'is-selected': navigatedUserIndex === index }"
					@click="selectUser(user)"
				>
					{{ user.name }}
				</div>
			</template>
			<div v-else class="suggestion-list__item is-empty">
				No users found
			</div>
		</div>

	</div>
</template>

<script>
import Fuse from 'fuse.js'
import tippy from 'tippy.js'
import { Editor, EditorContent } from 'tiptap'
import {
	HardBreak,
	Heading,
	Mention,
	Code,
	Bold,
	Italic,
} from 'tiptap-extensions'

export default {

	components: {
		EditorContent,
	},

	data() {
		return {
<<<<<<< HEAD
			editor: new Editor({
				extensions: [
					new HardBreak(),
					new Heading({ levels: [1, 2, 3] }),
					new Mention({
						// a list of all suggested items
						items: [
							{ id: 1, name: 'Philipp Kühn' },
							{ id: 2, name: 'Hans Pagel' },
							{ id: 3, name: 'Kris Siepert' },
							{ id: 4, name: 'Justin Schueler' },
						],
						// is called when a suggestion starts
						onEnter: ({ items, query, range, command, virtualNode }) => {
							this.query = query
							this.filteredUsers = items
							this.suggestionRange = range
							this.renderPopup(virtualNode)
							// we save the command for inserting a selected mention
							// this allows us to call it inside of our custom popup
							// via keyboard navigation and on click
							this.insertMention = command
						},
						// is called when a suggestion has changed
						onChange: ({ items, query, range, virtualNode }) => {
							this.query = query
							this.filteredUsers = items
							this.suggestionRange = range
							this.navigatedUserIndex = 0
							this.renderPopup(virtualNode)
						},
						// is called when a suggestion is cancelled
						onExit: () => {
							// reset all saved values
							this.query = null
							this.filteredUsers = []
							this.suggestionRange = null
							this.navigatedUserIndex = 0
							this.destroyPopup()
						},
						// is called on every keyDown event while a suggestion is active
						onKeyDown: ({ event }) => {
							// pressing up arrow
							if (event.keyCode === 38) {
								this.upHandler()
								return true
							}
							// pressing down arrow
							if (event.keyCode === 40) {
								this.downHandler()
								return true
							}
							// pressing enter
							if (event.keyCode === 13) {
								this.enterHandler()
								return true
							}

							return false
						},
						// is called when a suggestion has changed
						// this function is optional because there is basic filtering built-in
						// you can overwrite it if you prefer your own filtering
						// in this example we use fuse.js with support for fuzzy search
						onFilter: (items, query) => {
							if (!query) {
								return items
							}

							const fuse = new Fuse(items, {
								threshold: 0.2,
								keys: ['name'],
							})

							return fuse.search(query)
						},
					}),
					new Code(),
					new Bold(),
					new Italic(),
				],
				content: `
					<h2>
						Suggestions
					</h2>
					<p>
						Sometimes it's useful to <strong>mention</strong> someone. That's a feature we're very used to. Under the hood this technique can also be used for other features likes <strong>hashtags</strong> and <strong>commands</strong> – lets call it <em>suggestions</em>.
					</p>
					<p>
						This is an example how to mention some users like <span data-mention-id="1">Philipp Kühn</span> or <span data-mention-id="2">Hans Pagel</span>. Try to type <code>@</code> and a popup (rendered with tippy.js) will appear. You can navigate with arrow keys through a list of suggestions.
					</p>
				`,
			}),
=======
			extensions: [
				new HardBreakNode(),
				new HeadingNode({ maxLevel: 3 }),
				new MentionNode({
					// a list of all suggested items
					items: () => [
						{ id: 1, name: 'Philipp Kühn' },
						{ id: 2, name: 'Hans Pagel' },
						{ id: 3, name: 'Kris Siepert' },
						{ id: 4, name: 'Justin Schueler' },
					],
					// is called when a suggestion starts
					onEnter: ({
						items, query, range, command, virtualNode,
					}) => {
						this.query = query
						this.filteredUsers = items
						this.suggestionRange = range
						this.renderPopup(virtualNode)
						// we save the command for inserting a selected mention
						// this allows us to call it inside of our custom popup
						// via keyboard navigation and on click
						this.insertMention = command
					},
					// is called when a suggestion has changed
					onChange: ({
						items, query, range, virtualNode,
					}) => {
						this.query = query
						this.filteredUsers = items
						this.suggestionRange = range
						this.navigatedUserIndex = 0
						this.renderPopup(virtualNode)
					},
					// is called when a suggestion is cancelled
					onExit: () => {
						// reset all saved values
						this.query = null
						this.filteredUsers = []
						this.suggestionRange = null
						this.navigatedUserIndex = 0
						this.destroyPopup()
					},
					// is called on every keyDown event while a suggestion is active
					onKeyDown: ({ event }) => {
						// pressing up arrow
						if (event.keyCode === 38) {
							this.upHandler()
							return true
						}
						// pressing down arrow
						if (event.keyCode === 40) {
							this.downHandler()
							return true
						}
						// pressing enter
						if (event.keyCode === 13) {
							this.enterHandler()
							return true
						}

						return false
					},
					// is called when a suggestion has changed
					// this function is optional because there is basic filtering built-in
					// you can overwrite it if you prefer your own filtering
					// in this example we use fuse.js with support for fuzzy search
					onFilter: (items, query) => {
						if (!query) {
							return items
						}

						const fuse = new Fuse(items, {
							threshold: 0.2,
							keys: ['name'],
						})

						return fuse.search(query)
					},
				}),
				new CodeMark(),
				new BoldMark(),
				new ItalicMark(),
			],
>>>>>>> 107d628b
			query: null,
			suggestionRange: null,
			filteredUsers: [],
			navigatedUserIndex: 0,
			insertMention: () => {},
		}
	},

	computed: {

		hasResults() {
			return this.filteredUsers.length
		},

		showSuggestions() {
			return this.query || this.hasResults
		},

	},

	methods: {

		// navigate to the previous item
		// if it's the first item, navigate to the last one
		upHandler() {
			this.navigatedUserIndex = ((this.navigatedUserIndex + this.filteredUsers.length) - 1) % this.filteredUsers.length
		},

		// navigate to the next item
		// if it's the last item, navigate to the first one
		downHandler() {
			this.navigatedUserIndex = (this.navigatedUserIndex + 1) % this.filteredUsers.length
		},

		enterHandler() {
			const user = this.filteredUsers[this.navigatedUserIndex]

			if (user) {
				this.selectUser(user)
			}
		},

		// we have to replace our suggestion text with a mention
		// so it's important to pass also the position of your suggestion text
		selectUser(user) {
			this.insertMention({
				range: this.suggestionRange,
				attrs: {
					id: user.id,
					label: user.name,
				},
			})
			this.editor.focus()
		},

		// renders a popup with suggestions
		// tiptap provides a virtualNode object for using popper.js (or tippy.js) for popups
		renderPopup(node) {
			if (this.popup) {
				return
			}

			this.popup = tippy(node, {
				content: this.$refs.suggestions,
				trigger: 'mouseenter',
				interactive: true,
				theme: 'dark',
				placement: 'top-start',
				performance: true,
				inertia: true,
				duration: [400, 200],
				showOnInit: true,
				arrow: true,
				arrowType: 'round',
			})
		},

		destroyPopup() {
			if (this.popup) {
				this.popup.destroyAll()
				this.popup = null
			}
		},

	},
}
</script>

<style lang="scss">
@import "~variables";
@import '~modules/tippy.js/dist/tippy.css';

.mention {
  background: rgba($color-black, 0.1);
  color: rgba($color-black, 0.6);
  font-size: 0.8rem;
  font-weight: bold;
  border-radius: 5px;
  padding: 0.2rem 0.5rem;
	white-space: nowrap;
}

.mention-suggestion {
	color: rgba($color-black, 0.6);
}

.suggestion-list {
	padding: 0.2rem;
	border: 2px solid rgba($color-black, 0.1);
	font-size: 0.8rem;
	font-weight: bold;

	&__no-results {
		padding: 0.2rem 0.5rem;
	}

	&__item {
		border-radius: 5px;
		padding: 0.2rem 0.5rem;
		margin-bottom: 0.2rem;
		cursor: pointer;

		&:last-child {
			margin-bottom: 0;
		}

		&.is-selected,
		&:hover {
			background-color: rgba($color-white, 0.2);
		}

		&.is-empty {
			opacity: 0.5;
		}
	}
}

.tippy-tooltip.dark-theme {
	background-color: $color-black;
	padding: 0;
	font-size: 1rem;
	text-align: inherit;
	color: $color-white;
	border-radius: 5px;

	.tippy-backdrop {
		display: none;
	}

	.tippy-roundarrow {
		fill: $color-black;
	}

	.tippy-popper[x-placement^=top] & .tippy-arrow {
		border-top-color: $color-black;
	}

	.tippy-popper[x-placement^=bottom] & .tippy-arrow {
		border-bottom-color: $color-black;
	}

	.tippy-popper[x-placement^=left] & .tippy-arrow {
		border-left-color: $color-black;
	}

	.tippy-popper[x-placement^=right] & .tippy-arrow {
		border-right-color: $color-black;
	}
}
</style><|MERGE_RESOLUTION|>--- conflicted
+++ resolved
@@ -46,21 +46,22 @@
 
 	data() {
 		return {
-<<<<<<< HEAD
 			editor: new Editor({
 				extensions: [
 					new HardBreak(),
 					new Heading({ levels: [1, 2, 3] }),
 					new Mention({
 						// a list of all suggested items
-						items: [
+						items: () => [
 							{ id: 1, name: 'Philipp Kühn' },
 							{ id: 2, name: 'Hans Pagel' },
 							{ id: 3, name: 'Kris Siepert' },
 							{ id: 4, name: 'Justin Schueler' },
 						],
 						// is called when a suggestion starts
-						onEnter: ({ items, query, range, command, virtualNode }) => {
+						onEnter: ({
+							items, query, range, command, virtualNode,
+						}) => {
 							this.query = query
 							this.filteredUsers = items
 							this.suggestionRange = range
@@ -71,7 +72,9 @@
 							this.insertMention = command
 						},
 						// is called when a suggestion has changed
-						onChange: ({ items, query, range, virtualNode }) => {
+						onChange: ({
+							items, query, range, virtualNode,
+						}) => {
 							this.query = query
 							this.filteredUsers = items
 							this.suggestionRange = range
@@ -140,92 +143,6 @@
 					</p>
 				`,
 			}),
-=======
-			extensions: [
-				new HardBreakNode(),
-				new HeadingNode({ maxLevel: 3 }),
-				new MentionNode({
-					// a list of all suggested items
-					items: () => [
-						{ id: 1, name: 'Philipp Kühn' },
-						{ id: 2, name: 'Hans Pagel' },
-						{ id: 3, name: 'Kris Siepert' },
-						{ id: 4, name: 'Justin Schueler' },
-					],
-					// is called when a suggestion starts
-					onEnter: ({
-						items, query, range, command, virtualNode,
-					}) => {
-						this.query = query
-						this.filteredUsers = items
-						this.suggestionRange = range
-						this.renderPopup(virtualNode)
-						// we save the command for inserting a selected mention
-						// this allows us to call it inside of our custom popup
-						// via keyboard navigation and on click
-						this.insertMention = command
-					},
-					// is called when a suggestion has changed
-					onChange: ({
-						items, query, range, virtualNode,
-					}) => {
-						this.query = query
-						this.filteredUsers = items
-						this.suggestionRange = range
-						this.navigatedUserIndex = 0
-						this.renderPopup(virtualNode)
-					},
-					// is called when a suggestion is cancelled
-					onExit: () => {
-						// reset all saved values
-						this.query = null
-						this.filteredUsers = []
-						this.suggestionRange = null
-						this.navigatedUserIndex = 0
-						this.destroyPopup()
-					},
-					// is called on every keyDown event while a suggestion is active
-					onKeyDown: ({ event }) => {
-						// pressing up arrow
-						if (event.keyCode === 38) {
-							this.upHandler()
-							return true
-						}
-						// pressing down arrow
-						if (event.keyCode === 40) {
-							this.downHandler()
-							return true
-						}
-						// pressing enter
-						if (event.keyCode === 13) {
-							this.enterHandler()
-							return true
-						}
-
-						return false
-					},
-					// is called when a suggestion has changed
-					// this function is optional because there is basic filtering built-in
-					// you can overwrite it if you prefer your own filtering
-					// in this example we use fuse.js with support for fuzzy search
-					onFilter: (items, query) => {
-						if (!query) {
-							return items
-						}
-
-						const fuse = new Fuse(items, {
-							threshold: 0.2,
-							keys: ['name'],
-						})
-
-						return fuse.search(query)
-					},
-				}),
-				new CodeMark(),
-				new BoldMark(),
-				new ItalicMark(),
-			],
->>>>>>> 107d628b
 			query: null,
 			suggestionRange: null,
 			filteredUsers: [],
