import React from 'react'

export interface NodeViewContentProps {
  [key: string]: any,
  as?: React.ElementType,
}

export const NodeViewContent: React.FC<NodeViewContentProps> = React.forwardRef((props, ref) => {
  const Tag = props.as || 'div'

  return (
<<<<<<< HEAD
    <Tag
      {...props}
      ref={ref}
      data-node-view-content=""
      style={{
        ...props.style,
        whiteSpace: 'pre-wrap',
      }}
    />
=======
      <Tag
        {...props}
        ref={ref}
        data-node-view-content=""
        style={{
          ...props.style,
          whiteSpace: 'pre-wrap',
        }}
      />
>>>>>>> 15edaf05
  )
})<|MERGE_RESOLUTION|>--- conflicted
+++ resolved
@@ -9,17 +9,6 @@
   const Tag = props.as || 'div'
 
   return (
-<<<<<<< HEAD
-    <Tag
-      {...props}
-      ref={ref}
-      data-node-view-content=""
-      style={{
-        ...props.style,
-        whiteSpace: 'pre-wrap',
-      }}
-    />
-=======
       <Tag
         {...props}
         ref={ref}
@@ -29,6 +18,5 @@
           whiteSpace: 'pre-wrap',
         }}
       />
->>>>>>> 15edaf05
   )
 })