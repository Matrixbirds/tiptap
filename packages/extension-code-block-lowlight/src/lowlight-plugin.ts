import { Plugin, PluginKey } from 'prosemirror-state'
import { Decoration, DecorationSet } from 'prosemirror-view'
import { Node as ProsemirrorNode } from 'prosemirror-model'
import { findChildren } from '@tiptap/core'

function parseNodes(nodes: any[], className: string[] = []): { text: string, classes: string[] }[] {
  return nodes
    .map(node => {
      const classes = [
        ...className,
        ...node.properties
          ? node.properties.className
          : [],
      ]

      if (node.children) {
        return parseNodes(node.children, classes)
      }

      return {
        text: node.value,
        classes,
      }
    })
    .flat()
}

function getHighlightNodes(result: any) {
  // `.value` for lowlight v1, `.children` for lowlight v2
  return result.value || result.children || []
}

function getDecorations({ doc, name, lowlight }: { doc: ProsemirrorNode, name: string, lowlight: any }) {
  const decorations: Decoration[] = []

  findChildren(doc, node => node.type.name === name)
    .forEach(block => {
      let from = block.pos + 1
      const { language } = block.node.attrs
      const languages = lowlight.listLanguages()
      const nodes = language && languages.includes(language)
        ? getHighlightNodes(lowlight.highlight(language, block.node.textContent))
        : getHighlightNodes(lowlight.highlightAuto(block.node.textContent))

      parseNodes(nodes).forEach(node => {
        const to = from + node.text.length

        if (node.classes.length) {
          const decoration = Decoration.inline(from, to, {
            class: node.classes.join(' '),
          })

          decorations.push(decoration)
        }

        from = to
      })
    })
<<<<<<< HEAD
=======

  function getHighlightNodes(result) {
    // `.value` for lowlight v1, `.children` for lowlight v2
    return result.value || result.children || []
  }
>>>>>>> cf1e8ef1

  return DecorationSet.create(doc, decorations)
}

export function LowlightPlugin({ name, lowlight }: { name: string, lowlight: any }) {
  return new Plugin({
    key: new PluginKey('lowlight'),

    state: {
      init: (_, { doc }) => getDecorations({ doc, name, lowlight }),
      apply: (transaction, decorationSet, oldState, newState) => {
        const oldNodeName = oldState.selection.$head.parent.type.name
        const newNodeName = newState.selection.$head.parent.type.name
        const oldNodes = findChildren(oldState.doc, node => node.type.name === name)
        const newNodes = findChildren(newState.doc, node => node.type.name === name)

        if (
          transaction.docChanged
          // Apply decorations if:
          && (
            // selection includes named node,
            [oldNodeName, newNodeName].includes(name)
            // OR transaction adds/removes named node,
            || newNodes.length !== oldNodes.length
            // OR transaction has changes that completely encapsulte a node
            // (for example, a transaction that affects the entire document).
            // Such transactions can happen during collab syncing via y-prosemirror, for example.
            || transaction.steps.some(step => {
              // @ts-ignore
              return step.from !== undefined
                // @ts-ignore
                && step.to !== undefined
                && oldNodes.some(node => {
                  // @ts-ignore
                  return node.pos >= step.from
                    // @ts-ignore
                    && node.pos + node.node.nodeSize <= step.to
                })
            })
          )
        ) {
          return getDecorations({ doc: transaction.doc, name, lowlight })
        }

        return decorationSet.map(transaction.mapping, transaction.doc)
      },
    },

    props: {
      decorations(state) {
        return this.getState(state)
      },
    },
  })
}<|MERGE_RESOLUTION|>--- conflicted
+++ resolved
@@ -23,11 +23,6 @@
       }
     })
     .flat()
-}
-
-function getHighlightNodes(result: any) {
-  // `.value` for lowlight v1, `.children` for lowlight v2
-  return result.value || result.children || []
 }
 
 function getDecorations({ doc, name, lowlight }: { doc: ProsemirrorNode, name: string, lowlight: any }) {
@@ -56,14 +51,11 @@
         from = to
       })
     })
-<<<<<<< HEAD
-=======
 
   function getHighlightNodes(result) {
     // `.value` for lowlight v1, `.children` for lowlight v2
     return result.value || result.children || []
   }
->>>>>>> cf1e8ef1
 
   return DecorationSet.create(doc, decorations)
 }
