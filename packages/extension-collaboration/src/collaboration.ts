import { Extension } from '@tiptap/core'
import { EditorView } from '@tiptap/pm/view'
import {
  redo,
  undo,
  ySyncPlugin,
  yUndoPlugin,
  yUndoPluginKey,
} from 'y-prosemirror'
import { UndoManager } from 'yjs'

type YSyncOpts = Parameters<typeof ySyncPlugin>[1]

declare module '@tiptap/core' {
  interface Commands<ReturnType> {
    collaboration: {
      /**
       * Undo recent changes
       * @example editor.commands.undo()
       */
      undo: () => ReturnType,
      /**
       * Reapply reverted changes
       * @example editor.commands.redo()
       */
      redo: () => ReturnType,
    }
  }
}

export interface CollaborationOptions {
  /**
   * An initialized Y.js document.
   * @example new Y.Doc()
   */
  document: any,

  /**
   * Name of a Y.js fragment, can be changed to sync multiple fields with one Y.js document.
   * @default 'default'
   * @example 'my-custom-field'
   */
  field: string,

  /**
   * A raw Y.js fragment, can be used instead of `document` and `field`.
   * @example new Y.Doc().getXmlFragment('body')
   */
  fragment: any,

  /**
   * Fired when the content from Yjs is initially rendered to Tiptap.
   */
  onFirstRender?: () => void,

  ySyncOptions?: YSyncOpts
}

/**
 * This extension allows you to collaborate with others in real-time.
 * @see https://tiptap.dev/api/extensions/collaboration
 */
export const Collaboration = Extension.create<CollaborationOptions>({
  name: 'collaboration',

  priority: 1000,

  addOptions() {
    return {
      document: null,
      field: 'default',
      fragment: null,
    }
  },

  onCreate() {
    if (this.editor.extensionManager.extensions.find(extension => extension.name === 'history')) {
      console.warn('[tiptap warn]: "@tiptap/extension-collaboration" comes with its own history support and is not compatible with "@tiptap/extension-history".')
    }
  },

  addCommands() {
    return {
      undo: () => ({ tr, state, dispatch }) => {
        tr.setMeta('preventDispatch', true)

        const undoManager: UndoManager = yUndoPluginKey.getState(state).undoManager

        if (undoManager.undoStack.length === 0) {
          return false
        }

        if (!dispatch) {
          return true
        }

        return undo(state)
      },
      redo: () => ({ tr, state, dispatch }) => {
        tr.setMeta('preventDispatch', true)

        const undoManager: UndoManager = yUndoPluginKey.getState(state).undoManager

        if (undoManager.redoStack.length === 0) {
          return false
        }

        if (!dispatch) {
          return true
        }

        return redo(state)
      },
    }
  },

  addKeyboardShortcuts() {
    return {
      'Mod-z': () => this.editor.commands.undo(),
      'Mod-y': () => this.editor.commands.redo(),
      'Shift-Mod-z': () => this.editor.commands.redo(),
    }
  },

  addProseMirrorPlugins() {
    const fragment = this.options.fragment
      ? this.options.fragment
      : this.options.document.getXmlFragment(this.options.field)

    // Quick fix until there is an official implementation (thanks to @hamflx).
    // See https://github.com/yjs/y-prosemirror/issues/114 and https://github.com/yjs/y-prosemirror/issues/102
    const yUndoPluginInstance = yUndoPlugin()
    const originalUndoPluginView = yUndoPluginInstance.spec.view

    yUndoPluginInstance.spec.view = (view: EditorView) => {
      const { undoManager } = yUndoPluginKey.getState(view.state)

      if (undoManager.restore) {
        undoManager.restore()
        // eslint-disable-next-line
        undoManager.restore = () => {}
      }

      const viewRet = originalUndoPluginView ? originalUndoPluginView(view) : undefined

      return {
        destroy: () => {
          const hasUndoManSelf = undoManager.trackedOrigins.has(undoManager)
          // eslint-disable-next-line
          const observers = undoManager._observers

          undoManager.restore = () => {
            if (hasUndoManSelf) {
              undoManager.trackedOrigins.add(undoManager)
            }

            undoManager.doc.on('afterTransaction', undoManager.afterTransactionHandler)
            // eslint-disable-next-line
            undoManager._observers = observers
          }

          if (viewRet?.destroy) {
            viewRet.destroy()
          }
        },
      }
    }

<<<<<<< HEAD
    const onFirstRender = this.options.onFirstRender
    const ySyncPluginOptions = onFirstRender ? { onFirstRender } : {}
=======
    const ySyncPluginOptions: YSyncOpts = {
      ...(this.options.ySyncOptions ? { ...this.options.ySyncOptions } : {}),
      ...(this.options.onFirstRender ? { ...this.options.onFirstRender } : {}),
    }

>>>>>>> 5ae2de2e
    const ySyncPluginInstance = ySyncPlugin(fragment, ySyncPluginOptions)

    return [ySyncPluginInstance, yUndoPluginInstance]
  },
})<|MERGE_RESOLUTION|>--- conflicted
+++ resolved
@@ -166,16 +166,11 @@
       }
     }
 
-<<<<<<< HEAD
-    const onFirstRender = this.options.onFirstRender
-    const ySyncPluginOptions = onFirstRender ? { onFirstRender } : {}
-=======
     const ySyncPluginOptions: YSyncOpts = {
       ...(this.options.ySyncOptions ? { ...this.options.ySyncOptions } : {}),
       ...(this.options.onFirstRender ? { ...this.options.onFirstRender } : {}),
     }
 
->>>>>>> 5ae2de2e
     const ySyncPluginInstance = ySyncPlugin(fragment, ySyncPluginOptions)
 
     return [ySyncPluginInstance, yUndoPluginInstance]
