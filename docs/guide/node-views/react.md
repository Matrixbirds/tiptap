--- conflicted
+++ resolved
@@ -97,7 +97,6 @@
 
 The `NodeViewWrapper` and `NodeViewContent` components render a `<div>` HTML tag (`<span>` for inline nodes), but you can change that. For example `<NodeViewContent as="p">` should render a paragraph. One limitation though: That tag must not change during runtime.
 
-<<<<<<< HEAD
 ## Changing the default content tag for a node view
 
 By default a node view rendered by `ReactNodeViewRenderer` will always have a wrapping `div` inside. If you want to change the type of this node, you can the `contentDOMElementTag` to the `ReactNodeViewRenderer` options:
@@ -105,7 +104,8 @@
 ```js
 // this will turn the div into a header tag
 return ReactNodeViewRenderer(Component, { contentDOMElementTag: 'header' })
-=======
+```
+
 ## Changing the wrapping DOM element
 
 To change the wrapping DOM elements tag, you can use the `contentDOMElementTag` option on the `ReactNodeViewRenderer` function to change the default tag name.
@@ -122,7 +122,6 @@
     return ReactNodeViewRenderer(Component, { contentDOMElementTag: 'main' })
   },
 })
->>>>>>> b2e3b7e2
 ```
 
 ## All available props
