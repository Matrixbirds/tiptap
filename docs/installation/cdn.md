# CDN

<<<<<<< HEAD
It's also possible to run Tiptap directly on the browser by using CDNs like [esm.sh](https://esm.sh). 
(Unfortunately [Skypack](https://skypack.dev) has not been reliable in our testing).

## ESM.SH
=======
For testing purposes or demos, use our [esm.sh](https://esm.sh.dev/) CDN builds. Here are the few lines of code you need to get started:
>>>>>>> 2a5ef3d0

```html
<!DOCTYPE html>
<html>
<head>
  <meta charset="utf-8">
</head>
<body>
  <div class="element"></div>
  <script type="module">
    import { Editor } from 'https://esm.sh/@tiptap/core'
    import StarterKit from 'https://esm.sh/@tiptap/starter-kit'
<<<<<<< HEAD
=======

>>>>>>> 2a5ef3d0
    const editor = new Editor({
      element: document.querySelector('.element'),
      extensions: [
        StarterKit,
      ],
      content: '<p>Hello World!</p>',
    })
  </script>
</body>
</html>
```


---

You should now see Tiptap in your browser. Time to give yourself a pat on the back! :)
<|MERGE_RESOLUTION|>--- conflicted
+++ resolved
@@ -1,13 +1,6 @@
 # CDN
 
-<<<<<<< HEAD
-It's also possible to run Tiptap directly on the browser by using CDNs like [esm.sh](https://esm.sh). 
-(Unfortunately [Skypack](https://skypack.dev) has not been reliable in our testing).
-
-## ESM.SH
-=======
 For testing purposes or demos, use our [esm.sh](https://esm.sh.dev/) CDN builds. Here are the few lines of code you need to get started:
->>>>>>> 2a5ef3d0
 
 ```html
 <!DOCTYPE html>
@@ -20,10 +13,6 @@
   <script type="module">
     import { Editor } from 'https://esm.sh/@tiptap/core'
     import StarterKit from 'https://esm.sh/@tiptap/starter-kit'
-<<<<<<< HEAD
-=======
-
->>>>>>> 2a5ef3d0
     const editor = new Editor({
       element: document.querySelector('.element'),
       extensions: [
