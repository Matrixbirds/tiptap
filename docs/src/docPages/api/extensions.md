--- conflicted
+++ resolved
@@ -10,39 +10,6 @@
 | ----------------------------------------------------------- | ----------------- | ------------------------------------------------------------------------------------------------------ |
 | [Collaboration](/api/extensions/collaboration)              | –                 | [GitHub](https://github.com/ueberdosis/tiptap-next/blob/main/packages/extension-collaboration/)        |
 | [CollaborationCursor](/api/extensions/collaboration-cursor) | –                 | [GitHub](https://github.com/ueberdosis/tiptap-next/blob/main/packages/extension-collaboration-cursor/) |
-<<<<<<< HEAD
-| [Document](/api/extensions/document)                        | Yes               | [GitHub](https://github.com/ueberdosis/tiptap-next/blob/main/packages/extension-document/)             |
-| [HardBreak](/api/extensions/hard-break)                     | Yes               | [GitHub](https://github.com/ueberdosis/tiptap-next/blob/main/packages/extension-hard-break/)           |
-| [Heading](/api/extensions/heading)                          | Yes               | [GitHub](https://github.com/ueberdosis/tiptap-next/blob/main/packages/extension-heading/)              |
-| [Highlight](/api/extensions/highlight)                      | –                 | [GitHub](https://github.com/ueberdosis/tiptap-next/blob/main/packages/extension-highlight/)            |
-| [History](/api/extensions/history)                          | Yes               | [GitHub](https://github.com/ueberdosis/tiptap-next/blob/main/packages/extension-history/)              |
-| [HorizontalRule](/api/extensions/horizontal-rule)           | Yes               | [GitHub](https://github.com/ueberdosis/tiptap-next/blob/main/packages/extension-horizontal-rule/)      |
-| [Italic](/api/extensions/italic)                            | Yes               | [GitHub](https://github.com/ueberdosis/tiptap-next/blob/main/packages/extension-italic/)               |
-| [Link](/api/extensions/link)                                | –                 | [GitHub](https://github.com/ueberdosis/tiptap-next/blob/main/packages/extension-link/)                 |
-| [ListItem](/api/extensions/list-item)                       | Yes               | [GitHub](https://github.com/ueberdosis/tiptap-next/blob/main/packages/extension-list-item/)            |
-| [OrderedList](/api/extensions/ordered-list)                 | –                 | [GitHub](https://github.com/ueberdosis/tiptap-next/blob/main/packages/extension-ordered-list/)         |
-| [Paragraph](/api/extensions/paragraph)                      | Yes               | [GitHub](https://github.com/ueberdosis/tiptap-next/blob/main/packages/extension-paragraph/)            |
-| [Strike](/api/extensions/strike)                            | Yes               | [GitHub](https://github.com/ueberdosis/tiptap-next/blob/main/packages/extension-strike/)               |
-| [Text](/api/extensions/text)                                | Yes               | [GitHub](https://github.com/ueberdosis/tiptap-next/blob/main/packages/extension-text/)                 |
-| [Underline](/api/extensions/underline)                      | –                 | [GitHub](https://github.com/ueberdosis/tiptap-next/blob/main/packages/extension-underline/)            |
-
-<!-- | [CodeBlockHighlight](/api/extensions/code-block-highlight) | – | [GitHub](https://github.com/ueberdosis/tiptap-next/blob/main/packagescode-block-highlight/extension-/) -->
-<!-- | [Mention](/api/extensions/mention) | – | [GitHub](https://github.com/ueberdosis/tiptap-next/blob/main/packages/extension-mention/) -->
-<!-- | [Placeholder](/api/extensions/placeholder) | – | [GitHub](https://github.com/ueberdosis/tiptap-next/blob/main/packages/extension-placeholder/) -->
-<!-- | [TableCell](/api/extensions/table-cell) | – | [GitHub](https://github.com/ueberdosis/tiptap-next/blob/main/packages/extension-table-cell/) -->
-<!-- | [TableHeader](/api/extensions/table-header) | – | [GitHub](https://github.com/ueberdosis/tiptap-next/blob/main/packages/extension-table-header/) -->
-<!-- | [TableRow](/api/extensions/table-row) | – | [GitHub](https://github.com/ueberdosis/tiptap-next/blob/main/packages/extension-table-row/) -->
-<!-- | [TodoItem](/api/extensions/todo-item) | – | [GitHub](https://github.com/ueberdosis/tiptap-next/blob/main/packages/extension-todo-item/) -->
-<!-- | [TodoList](/api/extensions/todo-list) | – | [GitHub](https://github.com/ueberdosis/tiptap-next/blob/main/packages/extension-todo-list/) -->
-
-## Community extensions
-:::warning Work in Progress
-This section is not ready yet. Meanwhile, [search through GitHub issues](https://github.com/ueberdosis/tiptap/issues) to find code snippets.
-:::
-
-## Your custom extensions
-Didn’t find what you’re looking for? No worries, [you can build your own extensions](/guide/custom-extensions).
-=======
 | [Dropcursor](/api/extensions/dropcursor)                    | –                 | [GitHub](https://github.com/ueberdosis/tiptap-next/blob/main/packages/extension-dropcursor/)           |
 | [Focus](/api/extensions/focus)                              | –                 | [GitHub](https://github.com/ueberdosis/tiptap-next/blob/main/packages/extension-focus/)                |
 | [Gapcursor](/api/extensions/gapcursor)                      | –                 | [GitHub](https://github.com/ueberdosis/tiptap-next/blob/main/packages/extension-gapcursor/)            |
@@ -90,5 +57,4 @@
     ]
   },
 })
-```
->>>>>>> 44a2839d
+```