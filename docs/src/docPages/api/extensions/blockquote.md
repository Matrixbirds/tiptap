# Blockquote
The Blockquote extension enables you to use the `<blockquote>` HTML tag in the editor. This is great – you might have guessed – to use quotes in the editor.

Type `> ` on the beginning of a new line and it will be magically transformed to a blockquote.

## Options
| Option | Type   | Default | Description                                  |
| ------ | ------ | ------- | -------------------------------------------- |
| class  | string | –       | Add a custom class to the rendered HTML tag. |

## Commands
| Command    | Options | Description                   |
| ---------- | ------- | ----------------------------- |
| blockquote | —       | Wrap content in a blockquote. |

<<<<<<< HEAD
## Keybindings
* Windows & Linux: `Control` + `Shift` + `9`
* macOS: `Command` + `Shift` + `9`
=======
## Keyboard shortcuts
* `Control` + `→`

## Usage
```markup
<template>
  <div>
    <editor-menu-bar :editor="editor" v-slot="{ commands, isActive }">
      <button type="button" :class="{ 'is-active': isActive.blockquote() }" @click="commands.blockquote">
        Blockquote
      </button>
    </editor-menu-bar>
>>>>>>> 254e0b04

## Source Code
[packages/extension-blockquote/](https://github.com/ueberdosis/tiptap-next/blob/main/packages/extension-blockquote/)

## Usage
<demo name="Extensions/Blockquote" highlight="3-5,17,36" /><|MERGE_RESOLUTION|>--- conflicted
+++ resolved
@@ -13,24 +13,9 @@
 | ---------- | ------- | ----------------------------- |
 | blockquote | —       | Wrap content in a blockquote. |
 
-<<<<<<< HEAD
-## Keybindings
+## Keyboard shortcuts
 * Windows & Linux: `Control` + `Shift` + `9`
 * macOS: `Command` + `Shift` + `9`
-=======
-## Keyboard shortcuts
-* `Control` + `→`
-
-## Usage
-```markup
-<template>
-  <div>
-    <editor-menu-bar :editor="editor" v-slot="{ commands, isActive }">
-      <button type="button" :class="{ 'is-active': isActive.blockquote() }" @click="commands.blockquote">
-        Blockquote
-      </button>
-    </editor-menu-bar>
->>>>>>> 254e0b04
 
 ## Source Code
 [packages/extension-blockquote/](https://github.com/ueberdosis/tiptap-next/blob/main/packages/extension-blockquote/)
