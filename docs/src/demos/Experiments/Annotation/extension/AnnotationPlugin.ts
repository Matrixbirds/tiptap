--- conflicted
+++ resolved
@@ -7,17 +7,12 @@
 export const AnnotationPlugin = (options: any) => new Plugin({
   key: AnnotationPluginKey,
   state: {
-<<<<<<< HEAD
+
     init(_, state) {
       return AnnotationState.init(_, state)
     },
     apply(transaction, pluginState, oldState, newState) {
       return pluginState.apply(transaction, newState)
-=======
-    init: AnnotationState.init,
-    apply(transaction, oldState, newState) {
-      return oldState.apply(transaction, newState)
->>>>>>> 5e168bec
     },
   },
   props: {
